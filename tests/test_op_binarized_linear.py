--- conflicted
+++ resolved
@@ -21,10 +21,7 @@
 mode_test_case = [
     # "test_input, test_weight, test_bias, test_mode"
     (
-        (
-            torch.tensor([[1.0, 1.0, 1.0], [1.0, 1.0, 1.0], [1.0, 1.0, 1.0]]),
-            torch.tensor(1.0),
-        ),
+        (torch.tensor([[1.0, 1.0, 1.0], [1.0, 1.0, 1.0], [1.0, 1.0, 1.0]]), torch.tensor(1.0),),
         torch.tensor([[-1.0, 1.0, 1.0], [1.0, -0.8, 1.0], [1.0, -0.3, 1.0]]),
         None,
         "test",
@@ -32,9 +29,7 @@
 ]
 
 
-@pytest.mark.parametrize(
-    "test_input, test_weight, test_bias, test_mode", mode_test_case
-)
+@pytest.mark.parametrize("test_input, test_weight, test_bias, test_mode", mode_test_case)
 def test_supported_mode(fix_seed, test_input, test_weight, test_bias, test_mode):
     with pytest.raises(RuntimeError):
         binarized_linear(test_input, test_weight, test_bias, test_mode)
@@ -43,94 +38,47 @@
 forward_test_case = [
     # (test_input, test_weight, test_bias, test_mode, expected)
     (
-<<<<<<< HEAD
         # [[1.0, 1.0, 1.0],   [[-1.0, 1.0, 1.0],                          [[1.0, 1.0, 1.0],
         #  [1.0, 1.0, 1.0], X  [1.0, -1.0, -1.0], X scale factor(1.35) =   [1.0, 1.0, 1.0], X 1.35
         #  [1.0, 1.0, 1.0]]    [1.0, 1.0, 1.0]]                            [1.0, 1.0, 1.0]]
         torch.tensor([[1.0, 1.0, 1.0], [1.0, 1.0, 1.0], [1.0, 1.0, 1.0]]),
-=======
-        # scale factor = 1
-        (
-            torch.tensor([[1.0, 1.0, 1.0], [1.0, 1.0, 1.0], [1.0, 1.0, 1.0]]),
-            torch.tensor(1.0),
-        ),
-        # scale factor = 1.35
->>>>>>> dad670d0
         torch.tensor([[-1.0, 1.0, 1.0], [1.0, -0.8, 1.0], [1.0, -0.3, 1.0]]),
         None,
         quantization.QType.DETER,
         torch.tensor([[1.35, 1.35, 1.35], [1.35, 1.35, 1.35], [1.35, 1.35, 1.35]]),
     ),
     (
-<<<<<<< HEAD
         # [[1.0, 1.0, 1.0],   [[-1.0, 1.0, 1.0],                              [[1.0, 1.0, 1.0],
         #  [1.0, 1.0, 1.0], X  [1.0, -1.0, -1.0], X scale factor(1.35) + 1 =   [1.0, 1.0, 1.0], X 1.35 + 1
         #  [1.0, 1.0, 1.0]]    [1.0, 1.0, 1.0]]                                [1.0, 1.0, 1.0]]
         torch.tensor([[1.0, 1.0, 1.0], [1.0, 1.0, 1.0], [1.0, 1.0, 1.0]]),
-=======
-        # scale factor = 1
-        (
-            torch.tensor([[1.0, 1.0, 1.0], [1.0, 1.0, 1.0], [1.0, 1.0, 1.0]]),
-            torch.tensor(1.0),
-        ),
-        # scale factor = 1.35
->>>>>>> dad670d0
         torch.tensor([[-1.0, 1.0, 1.0], [1.0, -0.8, 1.0], [1.0, -0.3, 1.0]]),
         torch.tensor([1.0]),
         quantization.QType.DETER,
         torch.tensor([[2.35, 2.35, 2.35], [2.35, 2.35, 2.35], [2.35, 2.35, 2.35]]),
     ),
     (
-<<<<<<< HEAD
         # [[1.0, 1.0, 1.0],   [[1.0, 1.0, 1.0],                             [[3.0, -1.0, -1.0],
         #  [1.0, 1.0, 1.0], X  [1.0, -1.0, -1.0], X scale factor(2.7167) =   [3.0, -1.0, -1.0], X 2.7167
         #  [1.0, 1.0, 1.0]]    [1.0, -1.0, -1.0]]                            [3.0, -1.0, -1.0]]
         torch.tensor([[1.0, 1.0, 1.0], [1.0, 1.0, 1.0], [1.0, 1.0, 1.0]]),
-=======
-        # scale factor = 1
-        (
-            torch.tensor([[1.0, 1.0, 1.0], [1.0, 1.0, 1.0], [1.0, 1.0, 1.0]]),
-            torch.tensor(1.0),
-        ),
-        # scale factor = 2.7167, binarized result : tensor([[ 1.,  1.,  1.], [ 1., -1., -1.], [ 1., -1., -1.]])
->>>>>>> dad670d0
         torch.tensor([[-1.0, 1.0, 1.0], [1.0, -0.8, 1.0], [1.0, -0.3, 1.0]]),
         None,
         quantization.QType.STOCH,
         torch.tensor(
-            [
-                [8.1500, -2.7167, -2.7167],
-                [8.1500, -2.7167, -2.7167],
-                [8.1500, -2.7167, -2.7167],
-            ]
+            [[8.1500, -2.7167, -2.7167], [8.1500, -2.7167, -2.7167], [8.1500, -2.7167, -2.7167],]
         ),
     ),
     (
-<<<<<<< HEAD
         # [[1.0, 1.0, 1.0],   [[1.0, 1.0, 1.0],                                 [[3.0, -1.0, -1.0],
         #  [1.0, 1.0, 1.0], X  [1.0, -1.0, -1.0], X scale factor(2.7167) + 1 =   [3.0, -1.0, -1.0], X 2.7167 + 1
         #  [1.0, 1.0, 1.0]]    [1.0, -1.0, -1.0]]                                [3.0, -1.0, -1.0]]
         torch.tensor([[1.0, 1.0, 1.0], [1.0, 1.0, 1.0], [1.0, 1.0, 1.0]]),
-=======
-        (
-            torch.tensor([[1.0, 1.0, 1.0], [1.0, 1.0, 1.0], [1.0, 1.0, 1.0]]),
-            torch.tensor(1.0),
-        ),
-        # scale factor = 2.7167, binarized result : tensor([[ 1.,  1.,  1.], [ 1., -1., -1.], [ 1., -1., -1.]])
->>>>>>> dad670d0
         torch.tensor([[-1.0, 1.0, 1.0], [1.0, -0.8, 1.0], [1.0, -0.3, 1.0]]),
         torch.tensor([1.0]),
         quantization.QType.STOCH,
         torch.tensor(
-<<<<<<< HEAD
             [[9.1500, -1.7167, -1.7167], [9.1500, -1.7167, -1.7167], [9.1500, -1.7167, -1.7167]]
-=======
-            [
-                [7.0500, -1.0167, -1.0167],
-                [7.0500, -1.0167, -1.0167],
-                [7.0500, -1.0167, -1.0167],
-            ]
->>>>>>> dad670d0
         ),
     ),
 ]
@@ -210,23 +158,14 @@
     binarized_linear(test_input, test_weight, test_bias, test_mode).backward()
 
     assert torch.allclose(
-        input=test_input.grad,
-        other=expected_input_grad,
-        rtol=1e-04,
-        atol=1e-04,
-        equal_nan=True,
+        input=test_input.grad, other=expected_input_grad, rtol=1e-04, atol=1e-04, equal_nan=True,
     )
 
     assert torch.allclose(
-        input=test_weight.grad,
-        other=expected_weight_grad,
-        rtol=1e-04,
-        atol=1e-04,
-        equal_nan=True,
-    )
-
-
-<<<<<<< HEAD
+        input=test_weight.grad, other=expected_weight_grad, rtol=1e-04, atol=1e-04, equal_nan=True,
+    )
+
+
 # directly_backward_test_case = [
 #     # (saved_tensors, needs_input_grad, grad_output, expected_weight_grad, expected_input_grad, expected_bias_grad)
 #     (
@@ -276,70 +215,4 @@
 
 #     assert torch.allclose(
 #         input=bias_grad, other=expected_bias_grad, rtol=1e-04, atol=1e-04, equal_nan=True,
-#     )
-=======
-directly_backward_test_case = [
-    # (saved_tensors, needs_input_grad, grad_output, expected_weight_grad, expected_input_grad, expected_bias_grad)
-    (
-        (
-            torch.tensor(
-                [[1.0, 1.0, 1.0], [1.0, 1.0, 1.0], [1.0, 1.0, 1.0]], requires_grad=True
-            ),
-            torch.tensor([[1.0, -1.0, 1.0]]),
-            torch.tensor([1]),
-        ),
-        (True, True, True, False),
-        torch.tensor([[1.0], [1.0], [1.0]]),
-        torch.tensor([[3.0, 3.0, 3.0]]),
-        torch.tensor([[1.0, -1.0, 1.0], [1.0, -1.0, 1.0], [1.0, -1.0, 1.0]]),
-        torch.tensor(3.0),
-    )
-]
-
-
-@pytest.mark.parametrize(
-    "saved_tensors, needs_input_grad, grad_output, expected_weight_grad, expected_input_grad, expected_bias_grad",
-    directly_backward_test_case,
-)
-def test_backward_directly(
-    fix_seed,
-    saved_tensors,
-    needs_input_grad,
-    grad_output,
-    expected_weight_grad,
-    expected_input_grad,
-    expected_bias_grad,
-):
-    class CTX:
-        def __init__(self, saved_tensors, needs_input_grad):
-            self.saved_tensors = saved_tensors
-            self.needs_input_grad = needs_input_grad
-
-    ctx = CTX(saved_tensors, needs_input_grad)
-
-    input_grad, weight_grad, bias_grad, _ = BinarizedLinear.backward(ctx, grad_output)
-
-    assert torch.allclose(
-        input=input_grad,
-        other=expected_input_grad,
-        rtol=1e-04,
-        atol=1e-04,
-        equal_nan=True,
-    )
-
-    assert torch.allclose(
-        input=weight_grad,
-        other=expected_weight_grad,
-        rtol=1e-04,
-        atol=1e-04,
-        equal_nan=True,
-    )
-
-    assert torch.allclose(
-        input=bias_grad,
-        other=expected_bias_grad,
-        rtol=1e-04,
-        atol=1e-04,
-        equal_nan=True,
-    )
->>>>>>> dad670d0
+#     )