from typing import Any, Optional, Tuple

import torch

from src.ops.utils import deterministic_quantize, stochastic_quantize
from src.types import quantization


class BinarizedLinear(torch.autograd.Function):
    r"""
    binarized tensor를 입력으로 하여,
    scale factor와 binarized weights로 linear 연산을 수행하는 operation function
    
    Binarize operation method는 BinaryConnect의 `Deterministic`과 `Stochastic` method를 사용하며,
    scale factor와 weights를  binarize하는 방법은 XNOR-Net의 method를 사용함.

    .. note:
        Weights binarize method는 forward에서 binarized wegiths를 사용하고, 
        gradient update는 real-value weights에 적용한다.

        `Deterministic` method는 다음과 같다.
        .. math::            
            W_{b} = \bigg\{\begin{matrix}+1,\ \ \ if\ W\geq0, \ \ \\-1,\ \ \ otherwise,\end{matrix}

        `Stochastic` method는 다음과 같다.
        .. math::
            W_{b} = \bigg\{\begin{matrix}+1,\ \ \ with\ probability\ p=\sigma(w) \ \ \\-1,\ \ \ with\ probability\ 1-p\ \ \ \ \ \ \ \ \ \end{matrix}

        `Scale factor`는 다음과 같다.        
        .. math::
            \alpha^{*} = \frac{\Sigma{|W_{i}|}}{n},\ where\ \ n=c\times w\times h

    Refers:        
        1). BinaryConnect : https://arxiv.org/pdf/1511.00363.pdf
        2). XNOR-Net : https://arxiv.org/pdf/1603.05279.pdf
    """

    @staticmethod
    def forward(
        ctx: object,
        input: Tuple[torch.Tensor, torch.Tensor],
        weight: torch.Tensor,
        bias: Optional[torch.Tensor] = None,
        mode: Optional[str] = quantization.QType.DETER,
    ) -> torch.Tensor:
        r"""
<<<<<<< HEAD
        Real-value weights를 binarized weight와 scale factor로 변환한다.
        binarized tensor이를입력으로 받으면 이를 다음과 같이 계산한다.
        
        .. math::
            output=I_{b} \odot W_{b} \times \alpha_{W_{b}}
=======
        Binary forward operation을 정의한다.

        .. note:
            forward는 binarized wegiths를 이용하지만, backward는 real-value weights를 이용한다.
            torch.nn.functional.linear를 참고하였다.
            `Deterministic`과 `Stochastic`을 별도로 구현한다.
            Refs: https://pytorch.org/docs/stable/_modules/torch/nn/functional.html#linear

            weights는 다음과 같이 scale factor와 binarized weights로 이진화될 수 있음

            .. math::
                \alpha^{*} = \frac{\Sigma{|I_{i}|}}{n},\ where\ \ n=c\times w\times h

            .. math::
                W_{b} = \bigg\{\begin{matrix}+1,\ \ \ if\ W\geq0, \ \ \\-1,\ \ \ otherwise,\end{matrix}

>>>>>>> dad670d0

        Args:
            ctx (object): forward/backward간 정보를 공유하기위한 데이터 컨테이너
            input (torch.Tensor): binairzed tensor
            weight (torch.Tensor): :math:`(out\_features, in\_features)`
            bias (Optional[torch.Tensor]): :math:`(out\_features)`
            mode (str): 이진화 종류

        Returns:
            (torch.Tensor) : :math:I_{b} \odot W_{b} \times \alpha_{W_{b}}
        """

        weight_scale_factor, n = None, None

        with torch.no_grad():
            if mode == quantization.QType.DETER:
                binarized_weight = deterministic_quantize(weight)

                s = torch.sum(torch.abs(weight))
                n = sum(weight.shape)
                weight_scale_factor = s / n

            elif mode == quantization.QType.STOCH:
                binarized_weight = stochastic_quantize(weight)

                s = torch.sum(torch.abs(torch.matmul(weight.T, binarized_weight)))
                n = sum(weight.shape)
                weight_scale_factor = s / n

            else:
                raise RuntimeError(f"{mode} not supported")

            if (not weight_scale_factor) or (not n):
                raise RuntimeError("`scale_factor` or `n` not allow `None` value")

            device = weight.device
            binarized_weight = binarized_weight.to(device)
<<<<<<< HEAD
            output = input.mm(binarized_weight.t()) * weight_scale_factor
=======
            output = (
                bin_input.mm(binarized_weight.t())
                * input_scale_factor
                * weight_scale_factor
            )
>>>>>>> dad670d0

            if bias is not None:
                output += bias.unsqueeze(0).expand_as(output)

        ctx.save_for_backward(input, binarized_weight, bias, weight_scale_factor, n)

        return output

    @staticmethod
    def backward(ctx: object, grad_output: Any):
<<<<<<< HEAD
        r"""        
        gradient에 binarized weight를 마스킹하여 grad를 전달한다.
        
=======
        r"""
        Binary backward operation을 정의한다.

        Note:
            forward는 binarized wegiths를 이용하지만, backward는 real-value weights를 이용한다.

            gradient는 다음과 같이 계산된다. 이 때, alpha는 ``scale factor``이며 n은 ``width * height * channels``이다.

            .. math::
                \frac{\partial{C}}{\partial{\tilde{W_{i}}}}=\big(\frac{1}{n} + \frac{\partial{sign}}{\partial{W_{i}}} \alpha \big)
>>>>>>> dad670d0

        Args:
            ctx (object): forward/backward간 정보를 공유하기위한 데이터 컨테이너
            grad_output (Any): Compuational graph를 통해서 들어오는 gradient정보

        Returns:
            (torch.Tensor) : Computational graph 앞으로 보내기위한 gradient 정보
        """

        input, binarized_weight, bias, weight_scale_factor, n = ctx.saved_tensors

        grad_input = grad_weight = grad_bias = None

        with torch.no_grad():
            if ctx.needs_input_grad[0]:
                grad_input = grad_output.mm(binarized_weight * weight_scale_factor)
            if ctx.needs_input_grad[1]:
                grad_weight = grad_output.t().mm(input)
            if (bias is not None) and (ctx.needs_input_grad[2]):
                grad_bias = grad_output.sum(0).squeeze(0)

        return grad_input, grad_weight, grad_bias, None


binarized_linear = BinarizedLinear.apply<|MERGE_RESOLUTION|>--- conflicted
+++ resolved
@@ -44,30 +44,11 @@
         mode: Optional[str] = quantization.QType.DETER,
     ) -> torch.Tensor:
         r"""
-<<<<<<< HEAD
         Real-value weights를 binarized weight와 scale factor로 변환한다.
         binarized tensor이를입력으로 받으면 이를 다음과 같이 계산한다.
         
         .. math::
             output=I_{b} \odot W_{b} \times \alpha_{W_{b}}
-=======
-        Binary forward operation을 정의한다.
-
-        .. note:
-            forward는 binarized wegiths를 이용하지만, backward는 real-value weights를 이용한다.
-            torch.nn.functional.linear를 참고하였다.
-            `Deterministic`과 `Stochastic`을 별도로 구현한다.
-            Refs: https://pytorch.org/docs/stable/_modules/torch/nn/functional.html#linear
-
-            weights는 다음과 같이 scale factor와 binarized weights로 이진화될 수 있음
-
-            .. math::
-                \alpha^{*} = \frac{\Sigma{|I_{i}|}}{n},\ where\ \ n=c\times w\times h
-
-            .. math::
-                W_{b} = \bigg\{\begin{matrix}+1,\ \ \ if\ W\geq0, \ \ \\-1,\ \ \ otherwise,\end{matrix}
-
->>>>>>> dad670d0
 
         Args:
             ctx (object): forward/backward간 정보를 공유하기위한 데이터 컨테이너
@@ -105,15 +86,7 @@
 
             device = weight.device
             binarized_weight = binarized_weight.to(device)
-<<<<<<< HEAD
             output = input.mm(binarized_weight.t()) * weight_scale_factor
-=======
-            output = (
-                bin_input.mm(binarized_weight.t())
-                * input_scale_factor
-                * weight_scale_factor
-            )
->>>>>>> dad670d0
 
             if bias is not None:
                 output += bias.unsqueeze(0).expand_as(output)
@@ -124,22 +97,8 @@
 
     @staticmethod
     def backward(ctx: object, grad_output: Any):
-<<<<<<< HEAD
         r"""        
-        gradient에 binarized weight를 마스킹하여 grad를 전달한다.
-        
-=======
-        r"""
-        Binary backward operation을 정의한다.
-
-        Note:
-            forward는 binarized wegiths를 이용하지만, backward는 real-value weights를 이용한다.
-
-            gradient는 다음과 같이 계산된다. 이 때, alpha는 ``scale factor``이며 n은 ``width * height * channels``이다.
-
-            .. math::
-                \frac{\partial{C}}{\partial{\tilde{W_{i}}}}=\big(\frac{1}{n} + \frac{\partial{sign}}{\partial{W_{i}}} \alpha \big)
->>>>>>> dad670d0
+        gradient에 binarized weight를 마스킹하여 grad를 전달한다.        
 
         Args:
             ctx (object): forward/backward간 정보를 공유하기위한 데이터 컨테이너
